<<<<<<< HEAD
# Use a slim Python image
FROM python:3.11-slim

WORKDIR /app

# Install dependencies
COPY requirements.txt .
RUN pip install --no-cache-dir -r requirements.txt

# Copy app files
COPY . .

# Expose Cloud Run port
EXPOSE 8080

# Run the app
CMD ["python", "main.py"]    # For Flask
# CMD ["uvicorn", "main:app", "--host", "0.0.0.0", "--port", "8080"]  # For FastAPI
=======
FROM python:3.11-slim

WORKDIR /app
COPY requirements.txt .
RUN pip install --no-cache-dir -r requirements.txt

COPY . .

# Optional but recommended
EXPOSE 8080

# Run your app
CMD ["python", "main.py"]
>>>>>>> 31582c2c
<|MERGE_RESOLUTION|>--- conflicted
+++ resolved
@@ -1,34 +1,17 @@
-<<<<<<< HEAD
-# Use a slim Python image
+# Use official Python image
 FROM python:3.11-slim
 
 WORKDIR /app
 
-# Install dependencies
+# Copy requirements and install packages
 COPY requirements.txt .
 RUN pip install --no-cache-dir -r requirements.txt
 
-# Copy app files
+# Copy all other code
 COPY . .
 
-# Expose Cloud Run port
-EXPOSE 8080
+# Expose port 8000
+EXPOSE 8000
 
-# Run the app
-CMD ["python", "main.py"]    # For Flask
-# CMD ["uvicorn", "main:app", "--host", "0.0.0.0", "--port", "8080"]  # For FastAPI
-=======
-FROM python:3.11-slim
-
-WORKDIR /app
-COPY requirements.txt .
-RUN pip install --no-cache-dir -r requirements.txt
-
-COPY . .
-
-# Optional but recommended
-EXPOSE 8080
-
-# Run your app
-CMD ["python", "main.py"]
->>>>>>> 31582c2c
+# Command to run FastAPI
+CMD ["uvicorn", "main:app", "--host", "0.0.0.0", "--port", "8000"]